/*
 *  Licensed to the Apache Software Foundation (ASF) under one
 *  or more contributor license agreements.  See the NOTICE file
 *  distributed with this work for additional information
 *  regarding copyright ownership.  The ASF licenses this file
 *  to you under the Apache License, Version 2.0 (the
 *  "License"); you may not use this file except in compliance
 *  with the License.  You may obtain a copy of the License at
 *
 *   http://www.apache.org/licenses/LICENSE-2.0
 *
 *  Unless required by applicable law or agreed to in writing,
 *  software distributed under the License is distributed on an
 *   * "AS IS" BASIS, WITHOUT WARRANTIES OR CONDITIONS OF ANY
 *  KIND, either express or implied.  See the License for the
 *  specific language governing permissions and limitations
 *  under the License.
 */

package mediation

import (
	"context"
	"errors"
	"log/slog"

	"github.com/apache/synapse-go/internal/pkg/core/artifacts"
	"github.com/apache/synapse-go/internal/pkg/core/synctx"
	"github.com/apache/synapse-go/internal/pkg/core/utils"
	"github.com/apache/synapse-go/internal/pkg/loggerfactory"
)

const (
	componentName = "mediation"
)

type MediationEngine struct {
	logger *slog.Logger
}

func NewMediationEngine() *MediationEngine {
	m := &MediationEngine{}
	m.logger = loggerfactory.GetLogger(componentName, m)
	return m
}

func (m *MediationEngine) UpdateLogger() {
	m.logger = loggerfactory.GetLogger(componentName, m)
}

func (m *MediationEngine) MediateInboundMessage(ctx context.Context, seqName string, msg *synctx.MsgContext) error {
	configContext := ctx.Value(utils.ConfigContextKey).(*artifacts.ConfigContext)
<<<<<<< HEAD
	select {
	case <-ctx.Done():
		m.logger.Info("Mediation of sequence stopped since context is done")
		return ctx.Err()
	default:
		sequence, exists := configContext.SequenceMap[seqName]
		if !exists {
			m.logger.Error("Sequence " + seqName + " not found")
			return errors.New("sequence not found")
=======
	waitgroup.Add(1)
	go func() {
		defer waitgroup.Done()
		select {
		case <-ctx.Done():
			m.logger.Info("Mediation of sequence stopped since context is done")
			waitgroup.Done()
			return
		default:
			sequence, exists := configContext.SequenceMap[seqName]
			if !exists {
				m.logger.Error("Sequence " + seqName + " not found")
				return
			}
			sequence.Execute(msg, ctx)
>>>>>>> c6f0d284
		}
		sequence.Execute(msg)
	}
	return nil

}<|MERGE_RESOLUTION|>--- conflicted
+++ resolved
@@ -50,7 +50,6 @@
 
 func (m *MediationEngine) MediateInboundMessage(ctx context.Context, seqName string, msg *synctx.MsgContext) error {
 	configContext := ctx.Value(utils.ConfigContextKey).(*artifacts.ConfigContext)
-<<<<<<< HEAD
 	select {
 	case <-ctx.Done():
 		m.logger.Info("Mediation of sequence stopped since context is done")
@@ -60,25 +59,8 @@
 		if !exists {
 			m.logger.Error("Sequence " + seqName + " not found")
 			return errors.New("sequence not found")
-=======
-	waitgroup.Add(1)
-	go func() {
-		defer waitgroup.Done()
-		select {
-		case <-ctx.Done():
-			m.logger.Info("Mediation of sequence stopped since context is done")
-			waitgroup.Done()
-			return
-		default:
-			sequence, exists := configContext.SequenceMap[seqName]
-			if !exists {
-				m.logger.Error("Sequence " + seqName + " not found")
-				return
-			}
-			sequence.Execute(msg, ctx)
->>>>>>> c6f0d284
 		}
-		sequence.Execute(msg)
+		sequence.Execute(msg,ctx)
 	}
 	return nil
 
